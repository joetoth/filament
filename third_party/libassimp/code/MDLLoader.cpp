/*
---------------------------------------------------------------------------
Open Asset Import Library (assimp)
---------------------------------------------------------------------------

Copyright (c) 2006-2018, assimp team



All rights reserved.

Redistribution and use of this software in source and binary forms,
with or without modification, are permitted provided that the following
conditions are met:

* Redistributions of source code must retain the above
  copyright notice, this list of conditions and the
  following disclaimer.

* Redistributions in binary form must reproduce the above
  copyright notice, this list of conditions and the
  following disclaimer in the documentation and/or other
  materials provided with the distribution.

* Neither the name of the assimp team, nor the names of its
  contributors may be used to endorse or promote products
  derived from this software without specific prior
  written permission of the assimp team.

THIS SOFTWARE IS PROVIDED BY THE COPYRIGHT HOLDERS AND CONTRIBUTORS
"AS IS" AND ANY EXPRESS OR IMPLIED WARRANTIES, INCLUDING, BUT NOT
LIMITED TO, THE IMPLIED WARRANTIES OF MERCHANTABILITY AND FITNESS FOR
A PARTICULAR PURPOSE ARE DISCLAIMED. IN NO EVENT SHALL THE COPYRIGHT
OWNER OR CONTRIBUTORS BE LIABLE FOR ANY DIRECT, INDIRECT, INCIDENTAL,
SPECIAL, EXEMPLARY, OR CONSEQUENTIAL DAMAGES (INCLUDING, BUT NOT
LIMITED TO, PROCUREMENT OF SUBSTITUTE GOODS OR SERVICES; LOSS OF USE,
DATA, OR PROFITS; OR BUSINESS INTERRUPTION) HOWEVER CAUSED AND ON ANY
THEORY OF LIABILITY, WHETHER IN CONTRACT, STRICT LIABILITY, OR TORT
(INCLUDING NEGLIGENCE OR OTHERWISE) ARISING IN ANY WAY OUT OF THE USE
OF THIS SOFTWARE, EVEN IF ADVISED OF THE POSSIBILITY OF SUCH DAMAGE.
---------------------------------------------------------------------------
*/

/** @file MDLLoader.cpp
 *  @brief Implementation of the main parts of the MDL importer class
 *  *TODO* Cleanup and further testing of some parts necessary
 */

// internal headers

#ifndef ASSIMP_BUILD_NO_MDL_IMPORTER

#include "MDLLoader.h"
#include <assimp/Macros.h>
#include <assimp/qnan.h>
#include "MDLDefaultColorMap.h"
#include "MD2FileData.h"
#include <assimp/StringUtils.h>
#include <assimp/Importer.hpp>
#include <assimp/IOSystem.hpp>
#include <assimp/scene.h>
#include <assimp/DefaultLogger.hpp>
#include <assimp/importerdesc.h>

#include <memory>

using namespace Assimp;

static const aiImporterDesc desc = {
    "Quake Mesh / 3D GameStudio Mesh Importer",
    "",
    "",
    "",
    aiImporterFlags_SupportBinaryFlavour,
    0,
    0,
    7,
    0,
    "mdl"
};

// ------------------------------------------------------------------------------------------------
// Ugly stuff ... nevermind
#define _AI_MDL7_ACCESS(_data, _index, _limit, _type)               \
    (*((const _type*)(((const char*)_data) + _index * _limit)))

#define _AI_MDL7_ACCESS_PTR(_data, _index, _limit, _type)           \
    ((BE_NCONST _type*)(((const char*)_data) + _index * _limit))

#define _AI_MDL7_ACCESS_VERT(_data, _index, _limit)                 \
    _AI_MDL7_ACCESS(_data,_index,_limit,MDL::Vertex_MDL7)

// ------------------------------------------------------------------------------------------------
// Constructor to be privately used by Importer
MDLImporter::MDLImporter()
    : configFrameID(),
    mBuffer(),
    iGSFileVersion(),
    pIOHandler(),
    pScene(),
    iFileSize()
{}

// ------------------------------------------------------------------------------------------------
// Destructor, private as well
MDLImporter::~MDLImporter()
{}

// ------------------------------------------------------------------------------------------------
// Returns whether the class can handle the format of the given file.
bool MDLImporter::CanRead( const std::string& pFile, IOSystem* pIOHandler, bool checkSig) const
{
    const std::string extension = GetExtension(pFile);

    // if check for extension is not enough, check for the magic tokens
    if (extension == "mdl"  || !extension.length() || checkSig) {
        uint32_t tokens[8];
        tokens[0] = AI_MDL_MAGIC_NUMBER_LE_HL2a;
        tokens[1] = AI_MDL_MAGIC_NUMBER_LE_HL2b;
        tokens[2] = AI_MDL_MAGIC_NUMBER_LE_GS7;
        tokens[3] = AI_MDL_MAGIC_NUMBER_LE_GS5b;
        tokens[4] = AI_MDL_MAGIC_NUMBER_LE_GS5a;
        tokens[5] = AI_MDL_MAGIC_NUMBER_LE_GS4;
        tokens[6] = AI_MDL_MAGIC_NUMBER_LE_GS3;
        tokens[7] = AI_MDL_MAGIC_NUMBER_LE;
        return CheckMagicToken(pIOHandler,pFile,tokens,8,0);
    }
    return false;
}

// ------------------------------------------------------------------------------------------------
// Setup configuration properties
void MDLImporter::SetupProperties(const Importer* pImp)
{
    configFrameID = pImp->GetPropertyInteger(AI_CONFIG_IMPORT_MDL_KEYFRAME,-1);

    // The
    // AI_CONFIG_IMPORT_MDL_KEYFRAME option overrides the
    // AI_CONFIG_IMPORT_GLOBAL_KEYFRAME option.
    if(static_cast<unsigned int>(-1) == configFrameID)  {
        configFrameID =  pImp->GetPropertyInteger(AI_CONFIG_IMPORT_GLOBAL_KEYFRAME,0);
    }

    // AI_CONFIG_IMPORT_MDL_COLORMAP - palette file
    configPalette =  pImp->GetPropertyString(AI_CONFIG_IMPORT_MDL_COLORMAP,"colormap.lmp");
}

// ------------------------------------------------------------------------------------------------
// Get a list of all supported extensions
const aiImporterDesc* MDLImporter::GetInfo () const
{
    return &desc;
}

// ------------------------------------------------------------------------------------------------
// Imports the given file into the given scene structure.
void MDLImporter::InternReadFile( const std::string& pFile,
    aiScene* _pScene, IOSystem* _pIOHandler)
{
    pScene     = _pScene;
    pIOHandler = _pIOHandler;
    std::unique_ptr<IOStream> file( pIOHandler->Open( pFile));

    // Check whether we can read from the file
    if( file.get() == NULL) {
        throw DeadlyImportError( "Failed to open MDL file " + pFile + ".");
    }

    // This should work for all other types of MDL files, too ...
    // the quake header is one of the smallest, afaik
    iFileSize = (unsigned int)file->FileSize();
    if( iFileSize < sizeof(MDL::Header)) {
        throw DeadlyImportError( "MDL File is too small.");
    }

    // Allocate storage and copy the contents of the file to a memory buffer
    mBuffer =new unsigned char[iFileSize+1];
    file->Read( (void*)mBuffer, 1, iFileSize);

    // Append a binary zero to the end of the buffer.
    // this is just for safety that string parsing routines
    // find the end of the buffer ...
    mBuffer[iFileSize] = '\0';
    const uint32_t iMagicWord = *((uint32_t*)mBuffer);

    // Determine the file subtype and call the appropriate member function

    // Original Quake1 format
    if (AI_MDL_MAGIC_NUMBER_BE == iMagicWord || AI_MDL_MAGIC_NUMBER_LE == iMagicWord)   {
        ASSIMP_LOG_DEBUG("MDL subtype: Quake 1, magic word is IDPO");
        iGSFileVersion = 0;
        InternReadFile_Quake1();
    }
    // GameStudio A<old> MDL2 format - used by some test models that come with 3DGS
    else if (AI_MDL_MAGIC_NUMBER_BE_GS3 == iMagicWord || AI_MDL_MAGIC_NUMBER_LE_GS3 == iMagicWord)  {
        ASSIMP_LOG_DEBUG("MDL subtype: 3D GameStudio A2, magic word is MDL2");
        iGSFileVersion = 2;
        InternReadFile_Quake1();
    }
    // GameStudio A4 MDL3 format
    else if (AI_MDL_MAGIC_NUMBER_BE_GS4 == iMagicWord || AI_MDL_MAGIC_NUMBER_LE_GS4 == iMagicWord)  {
        ASSIMP_LOG_DEBUG("MDL subtype: 3D GameStudio A4, magic word is MDL3");
        iGSFileVersion = 3;
        InternReadFile_3DGS_MDL345();
    }
    // GameStudio A5+ MDL4 format
    else if (AI_MDL_MAGIC_NUMBER_BE_GS5a == iMagicWord || AI_MDL_MAGIC_NUMBER_LE_GS5a == iMagicWord)    {
        ASSIMP_LOG_DEBUG("MDL subtype: 3D GameStudio A4, magic word is MDL4");
        iGSFileVersion = 4;
        InternReadFile_3DGS_MDL345();
    }
    // GameStudio A5+ MDL5 format
    else if (AI_MDL_MAGIC_NUMBER_BE_GS5b == iMagicWord || AI_MDL_MAGIC_NUMBER_LE_GS5b == iMagicWord)    {
        ASSIMP_LOG_DEBUG("MDL subtype: 3D GameStudio A5, magic word is MDL5");
        iGSFileVersion = 5;
        InternReadFile_3DGS_MDL345();
    }
    // GameStudio A7 MDL7 format
    else if (AI_MDL_MAGIC_NUMBER_BE_GS7 == iMagicWord || AI_MDL_MAGIC_NUMBER_LE_GS7 == iMagicWord)  {
        ASSIMP_LOG_DEBUG("MDL subtype: 3D GameStudio A7, magic word is MDL7");
        iGSFileVersion = 7;
        InternReadFile_3DGS_MDL7();
    }
    // IDST/IDSQ Format (CS:S/HL^2, etc ...)
    else if (AI_MDL_MAGIC_NUMBER_BE_HL2a == iMagicWord || AI_MDL_MAGIC_NUMBER_LE_HL2a == iMagicWord ||
        AI_MDL_MAGIC_NUMBER_BE_HL2b == iMagicWord || AI_MDL_MAGIC_NUMBER_LE_HL2b == iMagicWord)
    {
        ASSIMP_LOG_DEBUG("MDL subtype: Source(tm) Engine, magic word is IDST/IDSQ");
        iGSFileVersion = 0;
        InternReadFile_HL2();
    }
    else    {
        // print the magic word to the log file
        throw DeadlyImportError( "Unknown MDL subformat " + pFile +
            ". Magic word (" + std::string((char*)&iMagicWord,4) + ") is not known");
    }

    // Now rotate the whole scene 90 degrees around the x axis to convert to internal coordinate system
    pScene->mRootNode->mTransformation = aiMatrix4x4(1.f,0.f,0.f,0.f,
        0.f,0.f,1.f,0.f,0.f,-1.f,0.f,0.f,0.f,0.f,0.f,1.f);

    // delete the file buffer and cleanup
    delete [] mBuffer;
    mBuffer= nullptr;
    AI_DEBUG_INVALIDATE_PTR(pIOHandler);
    AI_DEBUG_INVALIDATE_PTR(pScene);
}

// ------------------------------------------------------------------------------------------------
// Check whether we're still inside the valid file range
void MDLImporter::SizeCheck(const void* szPos)
{
    if (!szPos || (const unsigned char*)szPos > this->mBuffer + this->iFileSize)
    {
        throw DeadlyImportError("Invalid MDL file. The file is too small "
            "or contains invalid data.");
    }
}

// ------------------------------------------------------------------------------------------------
// Just for debugging purposes
void MDLImporter::SizeCheck(const void* szPos, const char* szFile, unsigned int iLine)
{
    ai_assert(NULL != szFile);
    if (!szPos || (const unsigned char*)szPos > mBuffer + iFileSize)
    {
        // remove a directory if there is one
        const char* szFilePtr = ::strrchr(szFile,'\\');
        if (!szFilePtr) {
            if(!(szFilePtr = ::strrchr(szFile,'/')))
                szFilePtr = szFile;
        }
        if (szFilePtr)++szFilePtr;

        char szBuffer[1024];
        ::sprintf(szBuffer,"Invalid MDL file. The file is too small "
            "or contains invalid data (File: %s Line: %u)",szFilePtr,iLine);

        throw DeadlyImportError(szBuffer);
    }
}

// ------------------------------------------------------------------------------------------------
// Validate a quake file header
void MDLImporter::ValidateHeader_Quake1(const MDL::Header* pcHeader)
{
    // some values may not be NULL
    if (!pcHeader->num_frames)
        throw DeadlyImportError( "[Quake 1 MDL] There are no frames in the file");

    if (!pcHeader->num_verts)
        throw DeadlyImportError( "[Quake 1 MDL] There are no vertices in the file");

    if (!pcHeader->num_tris)
        throw DeadlyImportError( "[Quake 1 MDL] There are no triangles in the file");

    // check whether the maxima are exceeded ...however, this applies for Quake 1 MDLs only
    if (!this->iGSFileVersion)
    {
        if (pcHeader->num_verts > AI_MDL_MAX_VERTS)
            ASSIMP_LOG_WARN("Quake 1 MDL model has more than AI_MDL_MAX_VERTS vertices");

        if (pcHeader->num_tris > AI_MDL_MAX_TRIANGLES)
            ASSIMP_LOG_WARN("Quake 1 MDL model has more than AI_MDL_MAX_TRIANGLES triangles");

        if (pcHeader->num_frames > AI_MDL_MAX_FRAMES)
            ASSIMP_LOG_WARN("Quake 1 MDL model has more than AI_MDL_MAX_FRAMES frames");

        // (this does not apply for 3DGS MDLs)
        if (!this->iGSFileVersion && pcHeader->version != AI_MDL_VERSION)
            ASSIMP_LOG_WARN("Quake 1 MDL model has an unknown version: AI_MDL_VERSION (=6) is "
                "the expected file format version");
        if(pcHeader->num_skins && (!pcHeader->skinwidth || !pcHeader->skinheight))
            ASSIMP_LOG_WARN("Skin width or height are 0");
    }
}

#ifdef AI_BUILD_BIG_ENDIAN
// ------------------------------------------------------------------------------------------------
void FlipQuakeHeader(BE_NCONST MDL::Header* pcHeader)
{
    AI_SWAP4( pcHeader->ident);
    AI_SWAP4( pcHeader->version);
    AI_SWAP4( pcHeader->boundingradius);
    AI_SWAP4( pcHeader->flags);
    AI_SWAP4( pcHeader->num_frames);
    AI_SWAP4( pcHeader->num_skins);
    AI_SWAP4( pcHeader->num_tris);
    AI_SWAP4( pcHeader->num_verts);
    for (unsigned int i = 0; i < 3;++i)
    {
        AI_SWAP4( pcHeader->scale[i]);
        AI_SWAP4( pcHeader->translate[i]);
    }
    AI_SWAP4( pcHeader->size);
    AI_SWAP4( pcHeader->skinheight);
    AI_SWAP4( pcHeader->skinwidth);
    AI_SWAP4( pcHeader->synctype);
}
#endif

// ------------------------------------------------------------------------------------------------
// Read a Quake 1 file
void MDLImporter::InternReadFile_Quake1() {
    ai_assert(NULL != pScene);

    BE_NCONST MDL::Header *pcHeader = (BE_NCONST MDL::Header*)this->mBuffer;

#ifdef AI_BUILD_BIG_ENDIAN
    FlipQuakeHeader(pcHeader);
#endif

    ValidateHeader_Quake1(pcHeader);

    // current cursor position in the file
    const unsigned char* szCurrent = (const unsigned char*)(pcHeader+1);

    // need to read all textures
    for ( unsigned int i = 0; i < (unsigned int)pcHeader->num_skins; ++i) {
        union {
            BE_NCONST MDL::Skin* pcSkin;
            BE_NCONST MDL::GroupSkin* pcGroupSkin;
        };
        if (szCurrent + sizeof(MDL::Skin) > this->mBuffer + this->iFileSize) {
            throw DeadlyImportError("[Quake 1 MDL] Unexpected EOF");
        }
        pcSkin = (BE_NCONST MDL::Skin*)szCurrent;

        AI_SWAP4( pcSkin->group );

        // Quake 1 group-skins
        if (1 == pcSkin->group) {
            AI_SWAP4( pcGroupSkin->nb );

            // need to skip multiple images
            const unsigned int iNumImages = (unsigned int)pcGroupSkin->nb;
            szCurrent += sizeof(uint32_t) * 2;

            if (0 != iNumImages) {
                if (!i) {
                    // however, create only one output image (the first)
                    this->CreateTextureARGB8_3DGS_MDL3(szCurrent + iNumImages * sizeof(float));
                }
                // go to the end of the skin section / the beginning of the next skin
                szCurrent += pcHeader->skinheight * pcHeader->skinwidth +
                    sizeof(float) * iNumImages;
            }
        } else {
            szCurrent += sizeof(uint32_t);
            unsigned int iSkip = i ? UINT_MAX : 0;
            CreateTexture_3DGS_MDL4(szCurrent,pcSkin->group,&iSkip);
            szCurrent += iSkip;
        }
    }
    // get a pointer to the texture coordinates
    BE_NCONST MDL::TexCoord* pcTexCoords = (BE_NCONST MDL::TexCoord*)szCurrent;
    szCurrent += sizeof(MDL::TexCoord) * pcHeader->num_verts;

    // get a pointer to the triangles
    BE_NCONST MDL::Triangle* pcTriangles = (BE_NCONST MDL::Triangle*)szCurrent;
    szCurrent += sizeof(MDL::Triangle) * pcHeader->num_tris;
    VALIDATE_FILE_SIZE(szCurrent);

    // now get a pointer to the first frame in the file
    BE_NCONST MDL::Frame* pcFrames = (BE_NCONST MDL::Frame*)szCurrent;
    BE_NCONST MDL::SimpleFrame* pcFirstFrame;

    if (0 == pcFrames->type) {
        // get address of single frame
        pcFirstFrame = &pcFrames->frame;
    } else {
        // get the first frame in the group

#if 1
        // FIXME: the cast is wrong and cause a warning on clang 5.0
<<<<<<< HEAD
        // disable thi code for now, fix it later
        ai_assert(false && "Bad pointer cast");
=======
        // disable this code for now, fix it later
        ai_assert(false && "Bad pointer cast");
        pcFirstFrame = nullptr; // Workaround: msvc++ C4703 error
>>>>>>> 4be93cbd
#else
        BE_NCONST MDL::GroupFrame* pcFrames2 = (BE_NCONST MDL::GroupFrame*)pcFrames;
        pcFirstFrame = (BE_NCONST MDL::SimpleFrame*)(&pcFrames2->time + pcFrames->type);
#endif
    }
    BE_NCONST MDL::Vertex* pcVertices = (BE_NCONST MDL::Vertex*) ((pcFirstFrame->name) + sizeof(pcFirstFrame->name));
    VALIDATE_FILE_SIZE((const unsigned char*)(pcVertices + pcHeader->num_verts));

#ifdef AI_BUILD_BIG_ENDIAN
    for (int i = 0; i<pcHeader->num_verts;++i)
    {
        AI_SWAP4( pcTexCoords[i].onseam );
        AI_SWAP4( pcTexCoords[i].s );
        AI_SWAP4( pcTexCoords[i].t );
    }

    for (int i = 0; i<pcHeader->num_tris;++i)
    {
        AI_SWAP4( pcTriangles[i].facesfront);
        AI_SWAP4( pcTriangles[i].vertex[0]);
        AI_SWAP4( pcTriangles[i].vertex[1]);
        AI_SWAP4( pcTriangles[i].vertex[2]);
    }
#endif

    // setup materials
    SetupMaterialProperties_3DGS_MDL5_Quake1();

    // allocate enough storage to hold all vertices and triangles
    aiMesh* pcMesh = new aiMesh();

    pcMesh->mPrimitiveTypes = aiPrimitiveType_TRIANGLE;
    pcMesh->mNumVertices = pcHeader->num_tris * 3;
    pcMesh->mNumFaces = pcHeader->num_tris;
    pcMesh->mVertices = new aiVector3D[pcMesh->mNumVertices];
    pcMesh->mTextureCoords[0] = new aiVector3D[pcMesh->mNumVertices];
    pcMesh->mFaces = new aiFace[pcMesh->mNumFaces];
    pcMesh->mNormals = new aiVector3D[pcMesh->mNumVertices];
    pcMesh->mNumUVComponents[0] = 2;

    // there won't be more than one mesh inside the file
    pScene->mRootNode = new aiNode();
    pScene->mRootNode->mNumMeshes = 1;
    pScene->mRootNode->mMeshes = new unsigned int[1];
    pScene->mRootNode->mMeshes[0] = 0;
    pScene->mNumMeshes = 1;
    pScene->mMeshes = new aiMesh*[1];
    pScene->mMeshes[0] = pcMesh;

    // now iterate through all triangles
    unsigned int iCurrent = 0;
    for (unsigned int i = 0; i < (unsigned int) pcHeader->num_tris;++i)
    {
        pcMesh->mFaces[i].mIndices = new unsigned int[3];
        pcMesh->mFaces[i].mNumIndices = 3;

        unsigned int iTemp = iCurrent;
        for (unsigned int c = 0; c < 3;++c,++iCurrent)
        {
            pcMesh->mFaces[i].mIndices[c] = iCurrent;

            // read vertices
            unsigned int iIndex = pcTriangles->vertex[c];
            if (iIndex >= (unsigned int)pcHeader->num_verts)
            {
                iIndex = pcHeader->num_verts-1;
                ASSIMP_LOG_WARN("Index overflow in Q1-MDL vertex list.");
            }

            aiVector3D& vec = pcMesh->mVertices[iCurrent];
            vec.x = (float)pcVertices[iIndex].v[0] * pcHeader->scale[0];
            vec.x += pcHeader->translate[0];

            vec.y = (float)pcVertices[iIndex].v[1] * pcHeader->scale[1];
            vec.y += pcHeader->translate[1];
            //vec.y *= -1.0f;

            vec.z = (float)pcVertices[iIndex].v[2] * pcHeader->scale[2];
            vec.z += pcHeader->translate[2];

            // read the normal vector from the precalculated normal table
            MD2::LookupNormalIndex(pcVertices[iIndex].normalIndex,pcMesh->mNormals[iCurrent]);
            //pcMesh->mNormals[iCurrent].y *= -1.0f;

            // read texture coordinates
            float s = (float)pcTexCoords[iIndex].s;
            float t = (float)pcTexCoords[iIndex].t;

            // translate texture coordinates
            if (0 == pcTriangles->facesfront && 0 != pcTexCoords[iIndex].onseam)    {
                s += pcHeader->skinwidth * 0.5f;
            }

            // Scale s and t to range from 0.0 to 1.0
            pcMesh->mTextureCoords[0][iCurrent].x = (s + 0.5f) / pcHeader->skinwidth;
            pcMesh->mTextureCoords[0][iCurrent].y = 1.0f-(t + 0.5f) / pcHeader->skinheight;

        }
        pcMesh->mFaces[i].mIndices[0] = iTemp+2;
        pcMesh->mFaces[i].mIndices[1] = iTemp+1;
        pcMesh->mFaces[i].mIndices[2] = iTemp+0;
        pcTriangles++;
    }
    return;
}

// ------------------------------------------------------------------------------------------------
// Setup material properties for Quake and older GameStudio files
void MDLImporter::SetupMaterialProperties_3DGS_MDL5_Quake1( )
{
    const MDL::Header* const pcHeader = (const MDL::Header*)this->mBuffer;

    // allocate ONE material
    pScene->mMaterials    = new aiMaterial*[1];
    pScene->mMaterials[0] = new aiMaterial();
    pScene->mNumMaterials = 1;

    // setup the material's properties
    const int iMode = (int)aiShadingMode_Gouraud;
    aiMaterial* const pcHelper = (aiMaterial*)pScene->mMaterials[0];
    pcHelper->AddProperty<int>(&iMode, 1, AI_MATKEY_SHADING_MODEL);

    aiColor4D clr;
    if (0 != pcHeader->num_skins && pScene->mNumTextures)   {
        // can we replace the texture with a single color?
        clr = this->ReplaceTextureWithColor(pScene->mTextures[0]);
        if (is_not_qnan(clr.r)) {
            delete pScene->mTextures[0];
            delete[] pScene->mTextures;

            pScene->mTextures = NULL;
            pScene->mNumTextures = 0;
        }
        else    {
            clr.b = clr.a = clr.g = clr.r = 1.0f;
            aiString szString;
            ::memcpy(szString.data,AI_MAKE_EMBEDDED_TEXNAME(0),3);
            szString.length = 2;
            pcHelper->AddProperty(&szString,AI_MATKEY_TEXTURE_DIFFUSE(0));
        }
    }

    pcHelper->AddProperty<aiColor4D>(&clr, 1,AI_MATKEY_COLOR_DIFFUSE);
    pcHelper->AddProperty<aiColor4D>(&clr, 1,AI_MATKEY_COLOR_SPECULAR);

    clr.r *= 0.05f;clr.g *= 0.05f;
    clr.b *= 0.05f;clr.a  = 1.0f;
    pcHelper->AddProperty<aiColor4D>(&clr, 1,AI_MATKEY_COLOR_AMBIENT);
}

// ------------------------------------------------------------------------------------------------
// Read a MDL 3,4,5 file
void MDLImporter::InternReadFile_3DGS_MDL345( )
{
    ai_assert(NULL != pScene);

    // the header of MDL 3/4/5 is nearly identical to the original Quake1 header
    BE_NCONST MDL::Header *pcHeader = (BE_NCONST MDL::Header*)this->mBuffer;
#ifdef AI_BUILD_BIG_ENDIAN
    FlipQuakeHeader(pcHeader);
#endif
    ValidateHeader_Quake1(pcHeader);

    // current cursor position in the file
    const unsigned char* szCurrent = (const unsigned char*)(pcHeader+1);
    const unsigned char* szEnd = mBuffer + iFileSize;

    // need to read all textures
    for (unsigned int i = 0; i < (unsigned int)pcHeader->num_skins;++i) {
        if (szCurrent >= szEnd) {
            throw DeadlyImportError( "Texture data past end of file.");
        }
        BE_NCONST MDL::Skin* pcSkin;
        pcSkin = (BE_NCONST  MDL::Skin*)szCurrent;
        AI_SWAP4( pcSkin->group);
        // create one output image
        unsigned int iSkip = i ? UINT_MAX : 0;
        if (5 <= iGSFileVersion)
        {
            // MDL5 format could contain MIPmaps
            CreateTexture_3DGS_MDL5((unsigned char*)pcSkin + sizeof(uint32_t),
                pcSkin->group,&iSkip);
        }
        else    {
            CreateTexture_3DGS_MDL4((unsigned char*)pcSkin + sizeof(uint32_t),
                pcSkin->group,&iSkip);
        }
        // need to skip one image
        szCurrent += iSkip + sizeof(uint32_t);

    }
    // get a pointer to the texture coordinates
    BE_NCONST MDL::TexCoord_MDL3* pcTexCoords = (BE_NCONST MDL::TexCoord_MDL3*)szCurrent;
    szCurrent += sizeof(MDL::TexCoord_MDL3) * pcHeader->synctype;

    // NOTE: for MDLn formats "synctype" corresponds to the number of UV coords

    // get a pointer to the triangles
    BE_NCONST MDL::Triangle_MDL3* pcTriangles = (BE_NCONST MDL::Triangle_MDL3*)szCurrent;
    szCurrent += sizeof(MDL::Triangle_MDL3) * pcHeader->num_tris;

#ifdef AI_BUILD_BIG_ENDIAN

    for (int i = 0; i<pcHeader->synctype;++i)   {
        AI_SWAP2( pcTexCoords[i].u );
        AI_SWAP2( pcTexCoords[i].v );
    }

    for (int i = 0; i<pcHeader->num_tris;++i)   {
        AI_SWAP2( pcTriangles[i].index_xyz[0]);
        AI_SWAP2( pcTriangles[i].index_xyz[1]);
        AI_SWAP2( pcTriangles[i].index_xyz[2]);
        AI_SWAP2( pcTriangles[i].index_uv[0]);
        AI_SWAP2( pcTriangles[i].index_uv[1]);
        AI_SWAP2( pcTriangles[i].index_uv[2]);
    }

#endif

    VALIDATE_FILE_SIZE(szCurrent);

    // setup materials
    SetupMaterialProperties_3DGS_MDL5_Quake1();

    // allocate enough storage to hold all vertices and triangles
    aiMesh* pcMesh = new aiMesh();
    pcMesh->mPrimitiveTypes = aiPrimitiveType_TRIANGLE;

    pcMesh->mNumVertices = pcHeader->num_tris * 3;
    pcMesh->mNumFaces = pcHeader->num_tris;
    pcMesh->mFaces = new aiFace[pcMesh->mNumFaces];

    // there won't be more than one mesh inside the file
    pScene->mRootNode = new aiNode();
    pScene->mRootNode->mNumMeshes = 1;
    pScene->mRootNode->mMeshes = new unsigned int[1];
    pScene->mRootNode->mMeshes[0] = 0;
    pScene->mNumMeshes = 1;
    pScene->mMeshes = new aiMesh*[1];
    pScene->mMeshes[0] = pcMesh;

    // allocate output storage
    pcMesh->mNumVertices = (unsigned int)pcHeader->num_tris*3;
    pcMesh->mVertices    = new aiVector3D[pcMesh->mNumVertices];
    pcMesh->mNormals     = new aiVector3D[pcMesh->mNumVertices];

    if (pcHeader->synctype) {
        pcMesh->mTextureCoords[0] = new aiVector3D[pcMesh->mNumVertices];
        pcMesh->mNumUVComponents[0] = 2;
    }

    // now get a pointer to the first frame in the file
    BE_NCONST MDL::Frame* pcFrames = (BE_NCONST MDL::Frame*)szCurrent;
    AI_SWAP4(pcFrames->type);

    // byte packed vertices
    // FIXME: these two snippets below are almost identical ... join them?
    /////////////////////////////////////////////////////////////////////////////////////
    if (0 == pcFrames->type || 3 >= this->iGSFileVersion)   {

        const MDL::SimpleFrame* pcFirstFrame = (const MDL::SimpleFrame*)(szCurrent + sizeof(uint32_t));
        const MDL::Vertex* pcVertices = (const MDL::Vertex*) ((pcFirstFrame->name) + sizeof(pcFirstFrame->name));

        VALIDATE_FILE_SIZE(pcVertices + pcHeader->num_verts);

        // now iterate through all triangles
        unsigned int iCurrent = 0;
        for (unsigned int i = 0; i < (unsigned int) pcHeader->num_tris;++i) {
            pcMesh->mFaces[i].mIndices = new unsigned int[3];
            pcMesh->mFaces[i].mNumIndices = 3;

            unsigned int iTemp = iCurrent;
            for (unsigned int c = 0; c < 3;++c,++iCurrent)  {
                // read vertices
                unsigned int iIndex = pcTriangles->index_xyz[c];
                if (iIndex >= (unsigned int)pcHeader->num_verts)    {
                    iIndex = pcHeader->num_verts-1;
                    ASSIMP_LOG_WARN("Index overflow in MDLn vertex list");
                }

                aiVector3D& vec = pcMesh->mVertices[iCurrent];
                vec.x = (float)pcVertices[iIndex].v[0] * pcHeader->scale[0];
                vec.x += pcHeader->translate[0];

                vec.y = (float)pcVertices[iIndex].v[1] * pcHeader->scale[1];
                vec.y += pcHeader->translate[1];
                // vec.y *= -1.0f;

                vec.z = (float)pcVertices[iIndex].v[2] * pcHeader->scale[2];
                vec.z += pcHeader->translate[2];

                // read the normal vector from the precalculated normal table
                MD2::LookupNormalIndex(pcVertices[iIndex].normalIndex,pcMesh->mNormals[iCurrent]);
                // pcMesh->mNormals[iCurrent].y *= -1.0f;

                // read texture coordinates
                if (pcHeader->synctype) {
                    ImportUVCoordinate_3DGS_MDL345(pcMesh->mTextureCoords[0][iCurrent],
                        pcTexCoords,pcTriangles->index_uv[c]);
                }
            }
            pcMesh->mFaces[i].mIndices[0] = iTemp+2;
            pcMesh->mFaces[i].mIndices[1] = iTemp+1;
            pcMesh->mFaces[i].mIndices[2] = iTemp+0;
            pcTriangles++;
        }

    }
    // short packed vertices
    /////////////////////////////////////////////////////////////////////////////////////
    else    {
        // now get a pointer to the first frame in the file
        const MDL::SimpleFrame_MDLn_SP* pcFirstFrame = (const MDL::SimpleFrame_MDLn_SP*) (szCurrent + sizeof(uint32_t));

        // get a pointer to the vertices
        const MDL::Vertex_MDL4* pcVertices = (const MDL::Vertex_MDL4*) ((pcFirstFrame->name) +
            sizeof(pcFirstFrame->name));

        VALIDATE_FILE_SIZE(pcVertices + pcHeader->num_verts);

        // now iterate through all triangles
        unsigned int iCurrent = 0;
        for (unsigned int i = 0; i < (unsigned int) pcHeader->num_tris;++i) {
            pcMesh->mFaces[i].mIndices = new unsigned int[3];
            pcMesh->mFaces[i].mNumIndices = 3;

            unsigned int iTemp = iCurrent;
            for (unsigned int c = 0; c < 3;++c,++iCurrent)  {
                // read vertices
                unsigned int iIndex = pcTriangles->index_xyz[c];
                if (iIndex >= (unsigned int)pcHeader->num_verts)    {
                    iIndex = pcHeader->num_verts-1;
                    ASSIMP_LOG_WARN("Index overflow in MDLn vertex list");
                }

                aiVector3D& vec = pcMesh->mVertices[iCurrent];
                vec.x = (float)pcVertices[iIndex].v[0] * pcHeader->scale[0];
                vec.x += pcHeader->translate[0];

                vec.y = (float)pcVertices[iIndex].v[1] * pcHeader->scale[1];
                vec.y += pcHeader->translate[1];
                // vec.y *= -1.0f;

                vec.z = (float)pcVertices[iIndex].v[2] * pcHeader->scale[2];
                vec.z += pcHeader->translate[2];

                // read the normal vector from the precalculated normal table
                MD2::LookupNormalIndex(pcVertices[iIndex].normalIndex,pcMesh->mNormals[iCurrent]);
                // pcMesh->mNormals[iCurrent].y *= -1.0f;

                // read texture coordinates
                if (pcHeader->synctype) {
                    ImportUVCoordinate_3DGS_MDL345(pcMesh->mTextureCoords[0][iCurrent],
                        pcTexCoords,pcTriangles->index_uv[c]);
                }
            }
            pcMesh->mFaces[i].mIndices[0] = iTemp+2;
            pcMesh->mFaces[i].mIndices[1] = iTemp+1;
            pcMesh->mFaces[i].mIndices[2] = iTemp+0;
            pcTriangles++;
        }
    }

    // For MDL5 we will need to build valid texture coordinates
    // basing upon the file loaded (only support one file as skin)
    if (0x5 == iGSFileVersion)
        CalculateUVCoordinates_MDL5();
    return;
}

// ------------------------------------------------------------------------------------------------
// Get a single UV coordinate for Quake and older GameStudio files
void MDLImporter::ImportUVCoordinate_3DGS_MDL345(
    aiVector3D& vOut,
    const MDL::TexCoord_MDL3* pcSrc,
    unsigned int iIndex)
{
    ai_assert(NULL != pcSrc);
    const MDL::Header* const pcHeader = (const MDL::Header*)this->mBuffer;

    // validate UV indices
    if (iIndex >= (unsigned int) pcHeader->synctype)    {
        iIndex = pcHeader->synctype-1;
        ASSIMP_LOG_WARN("Index overflow in MDLn UV coord list");
    }

    float s = (float)pcSrc[iIndex].u;
    float t = (float)pcSrc[iIndex].v;

    // Scale s and t to range from 0.0 to 1.0
    if (0x5 != iGSFileVersion)  {
        s = (s + 0.5f)      / pcHeader->skinwidth;
        t = 1.0f-(t + 0.5f) / pcHeader->skinheight;
    }

    vOut.x = s;
    vOut.y = t;
    vOut.z = 0.0f;
}

// ------------------------------------------------------------------------------------------------
// Compute UV coordinates for a MDL5 file
void MDLImporter::CalculateUVCoordinates_MDL5()
{
    const MDL::Header* const pcHeader = (const MDL::Header*)this->mBuffer;
    if (pcHeader->num_skins && this->pScene->mNumTextures)  {
        const aiTexture* pcTex = this->pScene->mTextures[0];

        // if the file is loaded in DDS format: get the size of the
        // texture from the header of the DDS file
        // skip three DWORDs and read first height, then the width
        unsigned int iWidth, iHeight;
        if (!pcTex->mHeight)    {
            const uint32_t* piPtr = (uint32_t*)pcTex->pcData;

            piPtr += 3;
            iHeight = (unsigned int)*piPtr++;
            iWidth  = (unsigned int)*piPtr;
            if (!iHeight || !iWidth)
            {
                ASSIMP_LOG_WARN("Either the width or the height of the "
                    "embedded DDS texture is zero. Unable to compute final texture "
                    "coordinates. The texture coordinates remain in their original "
                    "0-x/0-y (x,y = texture size) range.");
                iWidth  = 1;
                iHeight = 1;
            }
        }
        else    {
            iWidth  = pcTex->mWidth;
            iHeight = pcTex->mHeight;
        }

        if (1 != iWidth || 1 != iHeight)    {
            const float fWidth = (float)iWidth;
            const float fHeight = (float)iHeight;
            aiMesh* pcMesh = this->pScene->mMeshes[0];
            for (unsigned int i = 0; i < pcMesh->mNumVertices;++i)
            {
                pcMesh->mTextureCoords[0][i].x /= fWidth;
                pcMesh->mTextureCoords[0][i].y /= fHeight;
                pcMesh->mTextureCoords[0][i].y = 1.0f - pcMesh->mTextureCoords[0][i].y; // DX to OGL
            }
        }
    }
}

// ------------------------------------------------------------------------------------------------
// Validate the header of a MDL7 file
void MDLImporter::ValidateHeader_3DGS_MDL7(const MDL::Header_MDL7* pcHeader)
{
    ai_assert(NULL != pcHeader);

    // There are some fixed sizes ...
    if (sizeof(MDL::ColorValue_MDL7) != pcHeader->colorvalue_stc_size)  {
        throw DeadlyImportError(
            "[3DGS MDL7] sizeof(MDL::ColorValue_MDL7) != pcHeader->colorvalue_stc_size");
    }
    if (sizeof(MDL::TexCoord_MDL7) != pcHeader->skinpoint_stc_size) {
        throw DeadlyImportError(
            "[3DGS MDL7] sizeof(MDL::TexCoord_MDL7) != pcHeader->skinpoint_stc_size");
    }
    if (sizeof(MDL::Skin_MDL7) != pcHeader->skin_stc_size)  {
        throw DeadlyImportError(
            "sizeof(MDL::Skin_MDL7) != pcHeader->skin_stc_size");
    }

    // if there are no groups ... how should we load such a file?
    if(!pcHeader->groups_num)   {
        throw DeadlyImportError( "[3DGS MDL7] No frames found");
    }
}

// ------------------------------------------------------------------------------------------------
// resolve bone animation matrices
void MDLImporter::CalcAbsBoneMatrices_3DGS_MDL7(MDL::IntBone_MDL7** apcOutBones)
{
    const MDL::Header_MDL7 *pcHeader = (const MDL::Header_MDL7*)this->mBuffer;
    const MDL::Bone_MDL7* pcBones = (const MDL::Bone_MDL7*)(pcHeader+1);
    ai_assert(NULL != apcOutBones);

    // first find the bone that has NO parent, calculate the
    // animation matrix for it, then go on and search for the next parent
    // index (0) and so on until we can't find a new node.
    uint16_t iParent = 0xffff;
    uint32_t iIterations = 0;
    while (iIterations++ < pcHeader->bones_num) {
        for (uint32_t iBone = 0; iBone < pcHeader->bones_num;++iBone)   {
            BE_NCONST MDL::Bone_MDL7* pcBone = _AI_MDL7_ACCESS_PTR(pcBones,iBone,
                pcHeader->bone_stc_size,MDL::Bone_MDL7);

            AI_SWAP2(pcBone->parent_index);
            AI_SWAP4(pcBone->x);
            AI_SWAP4(pcBone->y);
            AI_SWAP4(pcBone->z);

            if (iParent == pcBone->parent_index)    {
                // MDL7 readme
                ////////////////////////////////////////////////////////////////
                /*
                The animation matrix is then calculated the following way:

                vector3 bPos = <absolute bone position>
                matrix44 laM;   // local animation matrix
                sphrvector key_rotate = <bone rotation>

                matrix44 m1,m2;
                create_trans_matrix(m1, -bPos.x, -bPos.y, -bPos.z);
                create_trans_matrix(m2, -bPos.x, -bPos.y, -bPos.z);

                create_rotation_matrix(laM,key_rotate);

                laM = sm1 * laM;
                laM = laM * sm2;
                */
                /////////////////////////////////////////////////////////////////

                MDL::IntBone_MDL7* const pcOutBone = apcOutBones[iBone];

                // store the parent index of the bone
                pcOutBone->iParent = pcBone->parent_index;
                if (0xffff != iParent)  {
                    const MDL::IntBone_MDL7* pcParentBone = apcOutBones[iParent];
                    pcOutBone->mOffsetMatrix.a4 = -pcParentBone->vPosition.x;
                    pcOutBone->mOffsetMatrix.b4 = -pcParentBone->vPosition.y;
                    pcOutBone->mOffsetMatrix.c4 = -pcParentBone->vPosition.z;
                }
                pcOutBone->vPosition.x = pcBone->x;
                pcOutBone->vPosition.y = pcBone->y;
                pcOutBone->vPosition.z = pcBone->z;
                pcOutBone->mOffsetMatrix.a4 -= pcBone->x;
                pcOutBone->mOffsetMatrix.b4 -= pcBone->y;
                pcOutBone->mOffsetMatrix.c4 -= pcBone->z;

                if (AI_MDL7_BONE_STRUCT_SIZE__NAME_IS_NOT_THERE == pcHeader->bone_stc_size) {
                    // no real name for our poor bone is specified :-(
                    pcOutBone->mName.length = ai_snprintf(pcOutBone->mName.data, MAXLEN,
                        "UnnamedBone_%i",iBone);
                }
                else    {
                    // Make sure we won't run over the buffer's end if there is no
                    // terminal 0 character (however the documentation says there
                    // should be one)
                    uint32_t iMaxLen = pcHeader->bone_stc_size-16;
                    for (uint32_t qq = 0; qq < iMaxLen;++qq)    {
                        if (!pcBone->name[qq])  {
                            iMaxLen = qq;
                            break;
                        }
                    }

                    // store the name of the bone
                    pcOutBone->mName.length = (size_t)iMaxLen;
                    ::memcpy(pcOutBone->mName.data,pcBone->name,pcOutBone->mName.length);
                    pcOutBone->mName.data[pcOutBone->mName.length] = '\0';
                }
            }
        }
        ++iParent;
    }
}

// ------------------------------------------------------------------------------------------------
// read bones from a MDL7 file
MDL::IntBone_MDL7** MDLImporter::LoadBones_3DGS_MDL7()
{
  const MDL::Header_MDL7 *pcHeader = (const MDL::Header_MDL7*)this->mBuffer;
    if (pcHeader->bones_num)    {
        // validate the size of the bone data structure in the file
        if (AI_MDL7_BONE_STRUCT_SIZE__NAME_IS_20_CHARS  != pcHeader->bone_stc_size &&
            AI_MDL7_BONE_STRUCT_SIZE__NAME_IS_32_CHARS  != pcHeader->bone_stc_size &&
            AI_MDL7_BONE_STRUCT_SIZE__NAME_IS_NOT_THERE != pcHeader->bone_stc_size)
        {
            ASSIMP_LOG_WARN("Unknown size of bone data structure");
            return NULL;
        }

        MDL::IntBone_MDL7** apcBonesOut = new MDL::IntBone_MDL7*[pcHeader->bones_num];
        for (uint32_t crank = 0; crank < pcHeader->bones_num;++crank)
            apcBonesOut[crank] = new MDL::IntBone_MDL7();

        // and calculate absolute bone offset matrices ...
        CalcAbsBoneMatrices_3DGS_MDL7(apcBonesOut);
        return apcBonesOut;
    }
    return NULL;
}

// ------------------------------------------------------------------------------------------------
// read faces from a MDL7 file
void MDLImporter::ReadFaces_3DGS_MDL7(const MDL::IntGroupInfo_MDL7& groupInfo,
    MDL::IntGroupData_MDL7& groupData)
{
    const MDL::Header_MDL7 *pcHeader = (const MDL::Header_MDL7*)this->mBuffer;
    MDL::Triangle_MDL7* pcGroupTris = groupInfo.pcGroupTris;

    // iterate through all triangles and build valid display lists
    unsigned int iOutIndex = 0;
    for (unsigned int iTriangle = 0; iTriangle < (unsigned int)groupInfo.pcGroup->numtris; ++iTriangle) {
        AI_SWAP2(pcGroupTris->v_index[0]);
        AI_SWAP2(pcGroupTris->v_index[1]);
        AI_SWAP2(pcGroupTris->v_index[2]);

        // iterate through all indices of the current triangle
        for (unsigned int c = 0; c < 3;++c,++iOutIndex) {

            // validate the vertex index
            unsigned int iIndex = pcGroupTris->v_index[c];
            if(iIndex > (unsigned int)groupInfo.pcGroup->numverts)  {
                // (we might need to read this section a second time - to process frame vertices correctly)
                pcGroupTris->v_index[c] = iIndex = groupInfo.pcGroup->numverts-1;
                ASSIMP_LOG_WARN("Index overflow in MDL7 vertex list");
            }

            // write the output face index
            groupData.pcFaces[iTriangle].mIndices[2-c] = iOutIndex;

            aiVector3D& vPosition = groupData.vPositions[ iOutIndex ];
            vPosition.x = _AI_MDL7_ACCESS_VERT(groupInfo.pcGroupVerts,iIndex, pcHeader->mainvertex_stc_size) .x;
            vPosition.y = _AI_MDL7_ACCESS_VERT(groupInfo.pcGroupVerts,iIndex,pcHeader->mainvertex_stc_size) .y;
            vPosition.z = _AI_MDL7_ACCESS_VERT(groupInfo.pcGroupVerts,iIndex,pcHeader->mainvertex_stc_size) .z;

            // if we have bones, save the index
            if (!groupData.aiBones.empty()) {
                groupData.aiBones[iOutIndex] = _AI_MDL7_ACCESS_VERT(groupInfo.pcGroupVerts,
                    iIndex,pcHeader->mainvertex_stc_size).vertindex;
            }

            // now read the normal vector
            if (AI_MDL7_FRAMEVERTEX030305_STCSIZE <= pcHeader->mainvertex_stc_size) {
                // read the full normal vector
                aiVector3D& vNormal = groupData.vNormals[ iOutIndex ];
                vNormal.x = _AI_MDL7_ACCESS_VERT(groupInfo.pcGroupVerts,iIndex,pcHeader->mainvertex_stc_size) .norm[0];
                AI_SWAP4(vNormal.x);
                vNormal.y = _AI_MDL7_ACCESS_VERT(groupInfo.pcGroupVerts,iIndex,pcHeader->mainvertex_stc_size) .norm[1];
                AI_SWAP4(vNormal.y);
                vNormal.z = _AI_MDL7_ACCESS_VERT(groupInfo.pcGroupVerts,iIndex,pcHeader->mainvertex_stc_size) .norm[2];
                AI_SWAP4(vNormal.z);
            }
            else if (AI_MDL7_FRAMEVERTEX120503_STCSIZE <= pcHeader->mainvertex_stc_size)    {
                // read the normal vector from Quake2's smart table
                aiVector3D& vNormal = groupData.vNormals[ iOutIndex ];
                MD2::LookupNormalIndex(_AI_MDL7_ACCESS_VERT(groupInfo.pcGroupVerts,iIndex,
                    pcHeader->mainvertex_stc_size) .norm162index,vNormal);
            }
            // validate and process the first uv coordinate set
            if (pcHeader->triangle_stc_size >= AI_MDL7_TRIANGLE_STD_SIZE_ONE_UV)    {

                if (groupInfo.pcGroup->num_stpts)   {
                    AI_SWAP2(pcGroupTris->skinsets[0].st_index[0]);
                    AI_SWAP2(pcGroupTris->skinsets[0].st_index[1]);
                    AI_SWAP2(pcGroupTris->skinsets[0].st_index[2]);

                    iIndex = pcGroupTris->skinsets[0].st_index[c];
                    if(iIndex > (unsigned int)groupInfo.pcGroup->num_stpts) {
                        iIndex = groupInfo.pcGroup->num_stpts-1;
                        ASSIMP_LOG_WARN("Index overflow in MDL7 UV coordinate list (#1)");
                    }

                    float u = groupInfo.pcGroupUVs[iIndex].u;
                    float v = 1.0f-groupInfo.pcGroupUVs[iIndex].v; // DX to OGL

                    groupData.vTextureCoords1[iOutIndex].x = u;
                    groupData.vTextureCoords1[iOutIndex].y = v;
                }
                // assign the material index, but only if it is existing
                if (pcHeader->triangle_stc_size >= AI_MDL7_TRIANGLE_STD_SIZE_ONE_UV_WITH_MATINDEX){
                    AI_SWAP4(pcGroupTris->skinsets[0].material);
                    groupData.pcFaces[iTriangle].iMatIndex[0] = pcGroupTris->skinsets[0].material;
                }
            }
            // validate and process the second uv coordinate set
            if (pcHeader->triangle_stc_size >= AI_MDL7_TRIANGLE_STD_SIZE_TWO_UV)    {

                if (groupInfo.pcGroup->num_stpts)   {
                    AI_SWAP2(pcGroupTris->skinsets[1].st_index[0]);
                    AI_SWAP2(pcGroupTris->skinsets[1].st_index[1]);
                    AI_SWAP2(pcGroupTris->skinsets[1].st_index[2]);
                    AI_SWAP4(pcGroupTris->skinsets[1].material);

                    iIndex = pcGroupTris->skinsets[1].st_index[c];
                    if(iIndex > (unsigned int)groupInfo.pcGroup->num_stpts) {
                        iIndex = groupInfo.pcGroup->num_stpts-1;
                        ASSIMP_LOG_WARN("Index overflow in MDL7 UV coordinate list (#2)");
                    }

                    float u = groupInfo.pcGroupUVs[ iIndex ].u;
                    float v = 1.0f-groupInfo.pcGroupUVs[ iIndex ].v;

                    groupData.vTextureCoords2[ iOutIndex ].x = u;
                    groupData.vTextureCoords2[ iOutIndex ].y = v; // DX to OGL

                    // check whether we do really need the second texture
                    // coordinate set ... wastes memory and loading time
                    if (0 != iIndex && (u != groupData.vTextureCoords1[ iOutIndex ].x ||
                        v != groupData.vTextureCoords1[ iOutIndex ].y ) )
                        groupData.bNeed2UV = true;

                    // if the material differs, we need a second skin, too
                    if (pcGroupTris->skinsets[ 1 ].material != pcGroupTris->skinsets[ 0 ].material)
                        groupData.bNeed2UV = true;
                }
                // assign the material index
                groupData.pcFaces[ iTriangle ].iMatIndex[ 1 ] = pcGroupTris->skinsets[ 1 ].material;
            }
        }
        // get the next triangle in the list
        pcGroupTris = (MDL::Triangle_MDL7*)((const char*)pcGroupTris + pcHeader->triangle_stc_size);
    }
}

// ------------------------------------------------------------------------------------------------
// handle frames in a MDL7 file
bool MDLImporter::ProcessFrames_3DGS_MDL7(const MDL::IntGroupInfo_MDL7& groupInfo,
    MDL::IntGroupData_MDL7&  groupData,
    MDL::IntSharedData_MDL7& shared,
    const unsigned char*     szCurrent,
    const unsigned char**    szCurrentOut)
{
    ai_assert( nullptr != szCurrent );
    ai_assert( nullptr != szCurrentOut);

    const MDL::Header_MDL7 *pcHeader = (const MDL::Header_MDL7*)mBuffer;

    // if we have no bones we can simply skip all frames,
    // otherwise we'll need to process them.
    // FIX: If we need another frame than the first we must apply frame vertex replacements ...
    for(unsigned int iFrame = 0; iFrame < (unsigned int)groupInfo.pcGroup->numframes;++iFrame)  {
        MDL::IntFrameInfo_MDL7 frame ((BE_NCONST MDL::Frame_MDL7*)szCurrent,iFrame);

        AI_SWAP4(frame.pcFrame->vertices_count);
        AI_SWAP4(frame.pcFrame->transmatrix_count);

        const unsigned int iAdd = pcHeader->frame_stc_size +
            frame.pcFrame->vertices_count * pcHeader->framevertex_stc_size +
            frame.pcFrame->transmatrix_count * pcHeader->bonetrans_stc_size;

        if (((const char*)szCurrent - (const char*)pcHeader) + iAdd > (unsigned int)pcHeader->data_size)    {
            ASSIMP_LOG_WARN("Index overflow in frame area. "
                "Ignoring all frames and all further mesh groups, too.");

            // don't parse more groups if we can't even read one
            // FIXME: sometimes this seems to occur even for valid files ...
            *szCurrentOut = szCurrent;
            return false;
        }
        // our output frame?
        if (configFrameID == iFrame)    {
            BE_NCONST MDL::Vertex_MDL7* pcFrameVertices = (BE_NCONST MDL::Vertex_MDL7*)(szCurrent+pcHeader->frame_stc_size);

            for (unsigned int qq = 0; qq < frame.pcFrame->vertices_count;++qq)  {
                // I assume this are simple replacements for normal vertices, the bone index serving
                // as the index of the vertex to be replaced.
                uint16_t iIndex = _AI_MDL7_ACCESS(pcFrameVertices,qq,pcHeader->framevertex_stc_size,MDL::Vertex_MDL7).vertindex;
                AI_SWAP2(iIndex);
                if (iIndex >= groupInfo.pcGroup->numverts)  {
                    ASSIMP_LOG_WARN("Invalid vertex index in frame vertex section");
                    continue;
                }

                aiVector3D vPosition,vNormal;

                vPosition.x = _AI_MDL7_ACCESS_VERT(pcFrameVertices,qq,pcHeader->framevertex_stc_size) .x;
                AI_SWAP4(vPosition.x);
                vPosition.y = _AI_MDL7_ACCESS_VERT(pcFrameVertices,qq,pcHeader->framevertex_stc_size) .y;
                AI_SWAP4(vPosition.y);
                vPosition.z = _AI_MDL7_ACCESS_VERT(pcFrameVertices,qq,pcHeader->framevertex_stc_size) .z;
                AI_SWAP4(vPosition.z);

                // now read the normal vector
                if (AI_MDL7_FRAMEVERTEX030305_STCSIZE <= pcHeader->mainvertex_stc_size) {
                    // read the full normal vector
                    vNormal.x = _AI_MDL7_ACCESS_VERT(pcFrameVertices,qq,pcHeader->framevertex_stc_size) .norm[0];
                    AI_SWAP4(vNormal.x);
                    vNormal.y = _AI_MDL7_ACCESS_VERT(pcFrameVertices,qq,pcHeader->framevertex_stc_size) .norm[1];
                    AI_SWAP4(vNormal.y);
                    vNormal.z = _AI_MDL7_ACCESS_VERT(pcFrameVertices,qq,pcHeader->framevertex_stc_size) .norm[2];
                    AI_SWAP4(vNormal.z);
                }
                else if (AI_MDL7_FRAMEVERTEX120503_STCSIZE <= pcHeader->mainvertex_stc_size)    {
                    // read the normal vector from Quake2's smart table
                    MD2::LookupNormalIndex(_AI_MDL7_ACCESS_VERT(pcFrameVertices,qq,
                        pcHeader->framevertex_stc_size) .norm162index,vNormal);
                }

                // FIXME: O(n^2) at the moment ...
                BE_NCONST MDL::Triangle_MDL7* pcGroupTris = groupInfo.pcGroupTris;
                unsigned int iOutIndex = 0;
                for (unsigned int iTriangle = 0; iTriangle < (unsigned int)groupInfo.pcGroup->numtris; ++iTriangle) {
                    // iterate through all indices of the current triangle
                    for (unsigned int c = 0; c < 3;++c,++iOutIndex) {
                        // replace the vertex with the new data
                        const unsigned int iCurIndex = pcGroupTris->v_index[c];
                        if (iCurIndex == iIndex)    {
                            groupData.vPositions[iOutIndex] = vPosition;
                            groupData.vNormals[iOutIndex] = vNormal;
                        }
                    }
                    // get the next triangle in the list
                    pcGroupTris = (BE_NCONST MDL::Triangle_MDL7*)((const char*)
                        pcGroupTris + pcHeader->triangle_stc_size);
                }
            }
        }
        // parse bone trafo matrix keys (only if there are bones ...)
        if (shared.apcOutBones) {
            ParseBoneTrafoKeys_3DGS_MDL7(groupInfo,frame,shared);
        }
        szCurrent += iAdd;
    }
    *szCurrentOut = szCurrent;
    return true;
}

// ------------------------------------------------------------------------------------------------
// Sort faces by material, handle multiple UVs correctly
void MDLImporter::SortByMaterials_3DGS_MDL7(
    const MDL::IntGroupInfo_MDL7&   groupInfo,
    MDL::IntGroupData_MDL7&         groupData,
    MDL::IntSplitGroupData_MDL7& splitGroupData)
{
    const unsigned int iNumMaterials = (unsigned int)splitGroupData.shared.pcMats.size();
    if (!groupData.bNeed2UV)    {
        // if we don't need a second set of texture coordinates there is no reason to keep it in memory ...
        groupData.vTextureCoords2.clear();

        // allocate the array
        splitGroupData.aiSplit = new std::vector<unsigned int>*[iNumMaterials];

        for (unsigned int m = 0; m < iNumMaterials;++m)
            splitGroupData.aiSplit[m] = new std::vector<unsigned int>();

        // iterate through all faces and sort by material
        for (unsigned int iFace = 0; iFace < (unsigned int)groupInfo.pcGroup->numtris;++iFace)  {
            // check range
            if (groupData.pcFaces[iFace].iMatIndex[0] >= iNumMaterials) {
                // use the last material instead
                splitGroupData.aiSplit[iNumMaterials-1]->push_back(iFace);

                // sometimes MED writes -1, but normally only if there is only
                // one skin assigned. No warning in this case
                if(0xFFFFFFFF != groupData.pcFaces[iFace].iMatIndex[0])
                    ASSIMP_LOG_WARN("Index overflow in MDL7 material list [#0]");
            }
            else splitGroupData.aiSplit[groupData.pcFaces[iFace].
                iMatIndex[0]]->push_back(iFace);
        }
    }
    else
    {
        // we need to build combined materials for each combination of
        std::vector<MDL::IntMaterial_MDL7> avMats;
        avMats.reserve(iNumMaterials*2);

        // fixme: why on the heap?
        std::vector<std::vector<unsigned int>* > aiTempSplit(iNumMaterials*2);
        for (unsigned int m = 0; m < iNumMaterials;++m)
            aiTempSplit[m] = new std::vector<unsigned int>();

        // iterate through all faces and sort by material
        for (unsigned int iFace = 0; iFace < (unsigned int)groupInfo.pcGroup->numtris;++iFace)  {
            // check range
            unsigned int iMatIndex = groupData.pcFaces[iFace].iMatIndex[0];
            if (iMatIndex >= iNumMaterials) {
                // sometimes MED writes -1, but normally only if there is only
                // one skin assigned. No warning in this case
                if(UINT_MAX != iMatIndex)
                    ASSIMP_LOG_WARN("Index overflow in MDL7 material list [#1]");
                iMatIndex = iNumMaterials-1;
            }
            unsigned int iMatIndex2 = groupData.pcFaces[iFace].iMatIndex[1];

            unsigned int iNum = iMatIndex;
            if (UINT_MAX != iMatIndex2 && iMatIndex != iMatIndex2)  {
                if (iMatIndex2 >= iNumMaterials)    {
                    // sometimes MED writes -1, but normally only if there is only
                    // one skin assigned. No warning in this case
                    ASSIMP_LOG_WARN("Index overflow in MDL7 material list [#2]");
                    iMatIndex2 = iNumMaterials-1;
                }

                // do a slow search in the list ...
                iNum = 0;
                bool bFound = false;
                for (std::vector<MDL::IntMaterial_MDL7>::iterator i =  avMats.begin();i != avMats.end();++i,++iNum){
                    if ((*i).iOldMatIndices[0] == iMatIndex && (*i).iOldMatIndices[1] == iMatIndex2)    {
                        // reuse this material
                        bFound = true;
                        break;
                    }
                }
                if (!bFound)    {
                    //  build a new material ...
                    MDL::IntMaterial_MDL7 sHelper;
                    sHelper.pcMat = new aiMaterial();
                    sHelper.iOldMatIndices[0] = iMatIndex;
                    sHelper.iOldMatIndices[1] = iMatIndex2;
                    JoinSkins_3DGS_MDL7(splitGroupData.shared.pcMats[iMatIndex],
                        splitGroupData.shared.pcMats[iMatIndex2],sHelper.pcMat);

                    // and add it to the list
                    avMats.push_back(sHelper);
                    iNum = (unsigned int)avMats.size()-1;
                }
                // adjust the size of the file array
                if (iNum == aiTempSplit.size()) {
                    aiTempSplit.push_back(new std::vector<unsigned int>());
                }
            }
            aiTempSplit[iNum]->push_back(iFace);
        }

        // now add the newly created materials to the old list
        if (0 == groupInfo.iIndex)  {
            splitGroupData.shared.pcMats.resize(avMats.size());
            for (unsigned int o = 0; o < avMats.size();++o)
                splitGroupData.shared.pcMats[o] = avMats[o].pcMat;
        }
        else    {
            // This might result in redundant materials ...
            splitGroupData.shared.pcMats.resize(iNumMaterials + avMats.size());
            for (unsigned int o = iNumMaterials; o < avMats.size();++o)
                splitGroupData.shared.pcMats[o] = avMats[o].pcMat;
        }

        // and build the final face-to-material array
        splitGroupData.aiSplit = new std::vector<unsigned int>*[aiTempSplit.size()];
        for (unsigned int m = 0; m < iNumMaterials;++m)
            splitGroupData.aiSplit[m] = aiTempSplit[m];
    }
}

// ------------------------------------------------------------------------------------------------
// Read a MDL7 file
void MDLImporter::InternReadFile_3DGS_MDL7( )
{
    ai_assert(NULL != pScene);

    MDL::IntSharedData_MDL7 sharedData;

    // current cursor position in the file
    BE_NCONST MDL::Header_MDL7 *pcHeader = (BE_NCONST MDL::Header_MDL7*)this->mBuffer;
    const unsigned char* szCurrent = (const unsigned char*)(pcHeader+1);

    AI_SWAP4(pcHeader->version);
    AI_SWAP4(pcHeader->bones_num);
    AI_SWAP4(pcHeader->groups_num);
    AI_SWAP4(pcHeader->data_size);
    AI_SWAP4(pcHeader->entlump_size);
    AI_SWAP4(pcHeader->medlump_size);
    AI_SWAP2(pcHeader->bone_stc_size);
    AI_SWAP2(pcHeader->skin_stc_size);
    AI_SWAP2(pcHeader->colorvalue_stc_size);
    AI_SWAP2(pcHeader->material_stc_size);
    AI_SWAP2(pcHeader->skinpoint_stc_size);
    AI_SWAP2(pcHeader->triangle_stc_size);
    AI_SWAP2(pcHeader->mainvertex_stc_size);
    AI_SWAP2(pcHeader->framevertex_stc_size);
    AI_SWAP2(pcHeader->bonetrans_stc_size);
    AI_SWAP2(pcHeader->frame_stc_size);

    // validate the header of the file. There are some structure
    // sizes that are expected by the loader to be constant
    this->ValidateHeader_3DGS_MDL7(pcHeader);

    // load all bones (they are shared by all groups, so
    // we'll need to add them to all groups/meshes later)
    // apcBonesOut is a list of all bones or NULL if they could not been loaded
    szCurrent += pcHeader->bones_num * pcHeader->bone_stc_size;
    sharedData.apcOutBones = this->LoadBones_3DGS_MDL7();

    // vector to held all created meshes
    std::vector<aiMesh*>* avOutList;

    // 3 meshes per group - that should be OK for most models
    avOutList = new std::vector<aiMesh*>[pcHeader->groups_num];
    for (uint32_t i = 0; i < pcHeader->groups_num;++i)
        avOutList[i].reserve(3);

    // buffer to held the names of all groups in the file
	const size_t buffersize( AI_MDL7_MAX_GROUPNAMESIZE*pcHeader->groups_num );
	char* aszGroupNameBuffer = new char[ buffersize ];

    // read all groups
    for (unsigned int iGroup = 0; iGroup < (unsigned int)pcHeader->groups_num;++iGroup) {
        MDL::IntGroupInfo_MDL7 groupInfo((BE_NCONST MDL::Group_MDL7*)szCurrent,iGroup);
        szCurrent = (const unsigned char*)(groupInfo.pcGroup+1);

        VALIDATE_FILE_SIZE(szCurrent);

        AI_SWAP4(groupInfo.pcGroup->groupdata_size);
        AI_SWAP4(groupInfo.pcGroup->numskins);
        AI_SWAP4(groupInfo.pcGroup->num_stpts);
        AI_SWAP4(groupInfo.pcGroup->numtris);
        AI_SWAP4(groupInfo.pcGroup->numverts);
        AI_SWAP4(groupInfo.pcGroup->numframes);

        if (1 != groupInfo.pcGroup->typ)    {
            // Not a triangle-based mesh
            ASSIMP_LOG_WARN("[3DGS MDL7] Not a triangle mesh group. Continuing happily");
        }

        // store the name of the group
        const unsigned int ofs = iGroup*AI_MDL7_MAX_GROUPNAMESIZE;
        ::memcpy(&aszGroupNameBuffer[ofs],
            groupInfo.pcGroup->name,AI_MDL7_MAX_GROUPNAMESIZE);

        // make sure '\0' is at the end
        aszGroupNameBuffer[ofs+AI_MDL7_MAX_GROUPNAMESIZE-1] = '\0';

        // read all skins
        sharedData.pcMats.reserve(sharedData.pcMats.size() + groupInfo.pcGroup->numskins);
        sharedData.abNeedMaterials.resize(sharedData.abNeedMaterials.size() +
            groupInfo.pcGroup->numskins,false);

        for (unsigned int iSkin = 0; iSkin < (unsigned int)groupInfo.pcGroup->numskins;++iSkin) {
            ParseSkinLump_3DGS_MDL7(szCurrent,&szCurrent,sharedData.pcMats);
        }
        // if we have absolutely no skin loaded we need to generate a default material
        if (sharedData.pcMats.empty())  {
            const int iMode = (int)aiShadingMode_Gouraud;
            sharedData.pcMats.push_back(new aiMaterial());
            aiMaterial* pcHelper = (aiMaterial*)sharedData.pcMats[0];
            pcHelper->AddProperty<int>(&iMode, 1, AI_MATKEY_SHADING_MODEL);

            aiColor3D clr;
            clr.b = clr.g = clr.r = 0.6f;
            pcHelper->AddProperty<aiColor3D>(&clr, 1,AI_MATKEY_COLOR_DIFFUSE);
            pcHelper->AddProperty<aiColor3D>(&clr, 1,AI_MATKEY_COLOR_SPECULAR);

            clr.b = clr.g = clr.r = 0.05f;
            pcHelper->AddProperty<aiColor3D>(&clr, 1,AI_MATKEY_COLOR_AMBIENT);

            aiString szName;
            szName.Set(AI_DEFAULT_MATERIAL_NAME);
            pcHelper->AddProperty(&szName,AI_MATKEY_NAME);

            sharedData.abNeedMaterials.resize(1,false);
        }

        // now get a pointer to all texture coords in the group
        groupInfo.pcGroupUVs = (BE_NCONST MDL::TexCoord_MDL7*)szCurrent;
        for(int i = 0; i < groupInfo.pcGroup->num_stpts; ++i){
            AI_SWAP4(groupInfo.pcGroupUVs[i].u);
            AI_SWAP4(groupInfo.pcGroupUVs[i].v);
        }
        szCurrent += pcHeader->skinpoint_stc_size * groupInfo.pcGroup->num_stpts;

        // now get a pointer to all triangle in the group
        groupInfo.pcGroupTris = (Triangle_MDL7*)szCurrent;
        szCurrent += pcHeader->triangle_stc_size * groupInfo.pcGroup->numtris;

        // now get a pointer to all vertices in the group
        groupInfo.pcGroupVerts = (BE_NCONST MDL::Vertex_MDL7*)szCurrent;
        for(int i = 0; i < groupInfo.pcGroup->numverts; ++i){
            AI_SWAP4(groupInfo.pcGroupVerts[i].x);
            AI_SWAP4(groupInfo.pcGroupVerts[i].y);
            AI_SWAP4(groupInfo.pcGroupVerts[i].z);

            AI_SWAP2(groupInfo.pcGroupVerts[i].vertindex);
            //We can not swap the normal information now as we don't know which of the two kinds it is
        }
        szCurrent += pcHeader->mainvertex_stc_size * groupInfo.pcGroup->numverts;
        VALIDATE_FILE_SIZE(szCurrent);

        MDL::IntSplitGroupData_MDL7 splitGroupData(sharedData,avOutList[iGroup]);
        MDL::IntGroupData_MDL7 groupData;
        if (groupInfo.pcGroup->numtris && groupInfo.pcGroup->numverts)
        {
            // build output vectors
            const unsigned int iNumVertices = groupInfo.pcGroup->numtris*3;
            groupData.vPositions.resize(iNumVertices);
            groupData.vNormals.resize(iNumVertices);

            if (sharedData.apcOutBones)groupData.aiBones.resize(iNumVertices,UINT_MAX);

            // it is also possible that there are 0 UV coordinate sets
            if (groupInfo.pcGroup->num_stpts){
                groupData.vTextureCoords1.resize(iNumVertices,aiVector3D());

                // check whether the triangle data structure is large enough
                // to contain a second UV coordinate set
                if (pcHeader->triangle_stc_size >= AI_MDL7_TRIANGLE_STD_SIZE_TWO_UV)    {
                    groupData.vTextureCoords2.resize(iNumVertices,aiVector3D());
                    groupData.bNeed2UV = true;
                }
            }
            groupData.pcFaces.resize(groupInfo.pcGroup->numtris);

            // read all faces into the preallocated arrays
            ReadFaces_3DGS_MDL7(groupInfo, groupData);

            // sort by materials
            SortByMaterials_3DGS_MDL7(groupInfo, groupData,
                splitGroupData);

            for (unsigned int qq = 0; qq < sharedData.pcMats.size();++qq)   {
                if (!splitGroupData.aiSplit[qq]->empty())
                    sharedData.abNeedMaterials[qq] = true;
            }
        }
        else ASSIMP_LOG_WARN("[3DGS MDL7] Mesh group consists of 0 "
            "vertices or faces. It will be skipped.");

        // process all frames and generate output meshes
        ProcessFrames_3DGS_MDL7(groupInfo,groupData, sharedData,szCurrent,&szCurrent);
        GenerateOutputMeshes_3DGS_MDL7(groupData,splitGroupData);
    }

    // generate a nodegraph and subnodes for each group
    pScene->mRootNode = new aiNode();

    // now we need to build a final mesh list
    for (uint32_t i = 0; i < pcHeader->groups_num;++i)
        pScene->mNumMeshes += (unsigned int)avOutList[i].size();

    pScene->mMeshes = new aiMesh*[pScene->mNumMeshes];  {
        unsigned int p = 0,q = 0;
        for (uint32_t i = 0; i < pcHeader->groups_num;++i)  {
            for (unsigned int a = 0; a < avOutList[i].size();++a)   {
                pScene->mMeshes[p++] = avOutList[i][a];
            }
            if (!avOutList[i].empty())++pScene->mRootNode->mNumChildren;
        }
        // we will later need an extra node to serve as parent for all bones
        if (sharedData.apcOutBones)++pScene->mRootNode->mNumChildren;
        this->pScene->mRootNode->mChildren = new aiNode*[pScene->mRootNode->mNumChildren];
        p = 0;
        for (uint32_t i = 0; i < pcHeader->groups_num;++i)  {
            if (avOutList[i].empty())continue;

            aiNode* const pcNode = pScene->mRootNode->mChildren[p] = new aiNode();
            pcNode->mNumMeshes = (unsigned int)avOutList[i].size();
            pcNode->mMeshes = new unsigned int[pcNode->mNumMeshes];
            pcNode->mParent = this->pScene->mRootNode;
            for (unsigned int a = 0; a < pcNode->mNumMeshes;++a)
                pcNode->mMeshes[a] = q + a;
            q += (unsigned int)avOutList[i].size();

            // setup the name of the node
            char* const szBuffer = &aszGroupNameBuffer[i*AI_MDL7_MAX_GROUPNAMESIZE];
			if ('\0' == *szBuffer) {
				const size_t maxSize(buffersize - (i*AI_MDL7_MAX_GROUPNAMESIZE));
				pcNode->mName.length = ai_snprintf(szBuffer, maxSize, "Group_%u", p);
			} else {
				pcNode->mName.length = ::strlen(szBuffer);
			}
            ::strncpy(pcNode->mName.data,szBuffer,MAXLEN-1);
            ++p;
        }
    }

    // if there is only one root node with a single child we can optimize it a bit ...
    if (1 == pScene->mRootNode->mNumChildren && !sharedData.apcOutBones)    {
        aiNode* pcOldRoot = this->pScene->mRootNode;
        pScene->mRootNode = pcOldRoot->mChildren[0];
        pcOldRoot->mChildren[0] = NULL;
        delete pcOldRoot;
        pScene->mRootNode->mParent = NULL;
    }
    else pScene->mRootNode->mName.Set("<mesh_root>");

    delete[] avOutList;
    delete[] aszGroupNameBuffer;
    AI_DEBUG_INVALIDATE_PTR(avOutList);
    AI_DEBUG_INVALIDATE_PTR(aszGroupNameBuffer);

    // build a final material list.
    CopyMaterials_3DGS_MDL7(sharedData);
    HandleMaterialReferences_3DGS_MDL7();

    // generate output bone animations and add all bones to the scenegraph
    if (sharedData.apcOutBones) {
        // this step adds empty dummy bones to the nodegraph
        // insert another dummy node to avoid name conflicts
        aiNode* const pc = pScene->mRootNode->mChildren[pScene->mRootNode->mNumChildren-1] = new aiNode();

        pc->mName.Set("<skeleton_root>");

        // add bones to the nodegraph
        AddBonesToNodeGraph_3DGS_MDL7((const Assimp::MDL::IntBone_MDL7 **)
            sharedData.apcOutBones,pc,0xffff);

        // this steps build a valid output animation
        BuildOutputAnims_3DGS_MDL7((const Assimp::MDL::IntBone_MDL7 **)
            sharedData.apcOutBones);
    }
}

// ------------------------------------------------------------------------------------------------
// Copy materials
void MDLImporter::CopyMaterials_3DGS_MDL7(MDL::IntSharedData_MDL7 &shared)
{
    pScene->mNumMaterials = (unsigned int)shared.pcMats.size();
    pScene->mMaterials = new aiMaterial*[pScene->mNumMaterials];
    for (unsigned int i = 0; i < pScene->mNumMaterials;++i)
        pScene->mMaterials[i] = shared.pcMats[i];
}


// ------------------------------------------------------------------------------------------------
// Process material references
void MDLImporter::HandleMaterialReferences_3DGS_MDL7()
{
    // search for referrer materials
    for (unsigned int i = 0; i < pScene->mNumMaterials;++i) {
        int iIndex = 0;
        if (AI_SUCCESS == aiGetMaterialInteger(pScene->mMaterials[i],AI_MDL7_REFERRER_MATERIAL, &iIndex) )  {
            for (unsigned int a = 0; a < pScene->mNumMeshes;++a)    {
                aiMesh* const pcMesh = pScene->mMeshes[a];
                if (i == pcMesh->mMaterialIndex) {
                    pcMesh->mMaterialIndex = iIndex;
                }
            }
            // collapse the rest of the array
            delete pScene->mMaterials[i];
            for (unsigned int pp = i; pp < pScene->mNumMaterials-1;++pp)    {

                pScene->mMaterials[pp] = pScene->mMaterials[pp+1];
                for (unsigned int a = 0; a < pScene->mNumMeshes;++a)    {
                    aiMesh* const pcMesh = pScene->mMeshes[a];
                    if (pcMesh->mMaterialIndex > i)--pcMesh->mMaterialIndex;
                }
            }
            --pScene->mNumMaterials;
        }
    }
}

// ------------------------------------------------------------------------------------------------
// Read bone transformation keys
void MDLImporter::ParseBoneTrafoKeys_3DGS_MDL7(
    const MDL::IntGroupInfo_MDL7& groupInfo,
    IntFrameInfo_MDL7&            frame,
    MDL::IntSharedData_MDL7&      shared)
{
    const MDL::Header_MDL7* const pcHeader = (const MDL::Header_MDL7*)this->mBuffer;

    // only the first group contains bone animation keys
    if (frame.pcFrame->transmatrix_count)   {
        if (!groupInfo.iIndex)  {
            // skip all frames vertices. We can't support them
            const MDL::BoneTransform_MDL7* pcBoneTransforms = (const MDL::BoneTransform_MDL7*)
                (((const char*)frame.pcFrame) + pcHeader->frame_stc_size +
                frame.pcFrame->vertices_count * pcHeader->framevertex_stc_size);

            // read all transformation matrices
            for (unsigned int iTrafo = 0; iTrafo < frame.pcFrame->transmatrix_count;++iTrafo)   {
                if(pcBoneTransforms->bone_index >= pcHeader->bones_num) {
                    ASSIMP_LOG_WARN("Index overflow in frame area. "
                        "Unable to parse this bone transformation");
                }
                else    {
                    AddAnimationBoneTrafoKey_3DGS_MDL7(frame.iIndex,
                        pcBoneTransforms,shared.apcOutBones);
                }
                pcBoneTransforms = (const MDL::BoneTransform_MDL7*)(
                    (const char*)pcBoneTransforms + pcHeader->bonetrans_stc_size);
            }
        }
        else    {
            ASSIMP_LOG_WARN("Ignoring animation keyframes in groups != 0");
        }
    }
}

// ------------------------------------------------------------------------------------------------
// Attach bones to the output nodegraph
void MDLImporter::AddBonesToNodeGraph_3DGS_MDL7(const MDL::IntBone_MDL7** apcBones,
    aiNode* pcParent,uint16_t iParentIndex)
{
    ai_assert(NULL != apcBones && NULL != pcParent);

    // get a pointer to the header ...
    const MDL::Header_MDL7* const pcHeader = (const MDL::Header_MDL7*)this->mBuffer;

    const MDL::IntBone_MDL7** apcBones2 = apcBones;
    for (uint32_t i = 0; i <  pcHeader->bones_num;++i)  {

        const MDL::IntBone_MDL7* const pcBone = *apcBones2++;
        if (pcBone->iParent == iParentIndex) {
            ++pcParent->mNumChildren;
        }
    }
    pcParent->mChildren = new aiNode*[pcParent->mNumChildren];
    unsigned int qq = 0;
    for (uint32_t i = 0; i <  pcHeader->bones_num;++i)  {

        const MDL::IntBone_MDL7* const pcBone = *apcBones++;
        if (pcBone->iParent != iParentIndex)continue;

        aiNode* pcNode = pcParent->mChildren[qq++] = new aiNode();
        pcNode->mName = aiString( pcBone->mName );

        AddBonesToNodeGraph_3DGS_MDL7(apcBones,pcNode,(uint16_t)i);
    }
}

// ------------------------------------------------------------------------------------------------
// Build output animations
void MDLImporter::BuildOutputAnims_3DGS_MDL7(
    const MDL::IntBone_MDL7** apcBonesOut)
{
    ai_assert(NULL != apcBonesOut);
    const MDL::Header_MDL7* const pcHeader = (const MDL::Header_MDL7*)mBuffer;

    // one animation ...
    aiAnimation* pcAnim = new aiAnimation();
    for (uint32_t i = 0; i < pcHeader->bones_num;++i)   {
        if (!apcBonesOut[i]->pkeyPositions.empty()) {

            // get the last frame ... (needn't be equal to pcHeader->frames_num)
            for (size_t qq = 0; qq < apcBonesOut[i]->pkeyPositions.size();++qq) {
                pcAnim->mDuration = std::max(pcAnim->mDuration, (double)
                    apcBonesOut[i]->pkeyPositions[qq].mTime);
            }
            ++pcAnim->mNumChannels;
        }
    }
    if (pcAnim->mDuration)  {
        pcAnim->mChannels = new aiNodeAnim*[pcAnim->mNumChannels];

        unsigned int iCnt = 0;
        for (uint32_t i = 0; i < pcHeader->bones_num;++i)   {
            if (!apcBonesOut[i]->pkeyPositions.empty()) {
                const MDL::IntBone_MDL7* const intBone = apcBonesOut[i];

                aiNodeAnim* const pcNodeAnim = pcAnim->mChannels[iCnt++] = new aiNodeAnim();
                pcNodeAnim->mNodeName = aiString( intBone->mName );

                // allocate enough storage for all keys
                pcNodeAnim->mNumPositionKeys = (unsigned int)intBone->pkeyPositions.size();
                pcNodeAnim->mNumScalingKeys  = (unsigned int)intBone->pkeyPositions.size();
                pcNodeAnim->mNumRotationKeys = (unsigned int)intBone->pkeyPositions.size();

                pcNodeAnim->mPositionKeys = new aiVectorKey[pcNodeAnim->mNumPositionKeys];
                pcNodeAnim->mScalingKeys  = new aiVectorKey[pcNodeAnim->mNumPositionKeys];
                pcNodeAnim->mRotationKeys = new aiQuatKey[pcNodeAnim->mNumPositionKeys];

                // copy all keys
                for (unsigned int qq = 0; qq < pcNodeAnim->mNumPositionKeys;++qq)   {
                    pcNodeAnim->mPositionKeys[qq] = intBone->pkeyPositions[qq];
                    pcNodeAnim->mScalingKeys[qq] = intBone->pkeyScalings[qq];
                    pcNodeAnim->mRotationKeys[qq] = intBone->pkeyRotations[qq];
                }
            }
        }

        // store the output animation
        pScene->mNumAnimations = 1;
        pScene->mAnimations = new aiAnimation*[1];
        pScene->mAnimations[0] = pcAnim;
    }
    else delete pcAnim;
}

// ------------------------------------------------------------------------------------------------
void MDLImporter::AddAnimationBoneTrafoKey_3DGS_MDL7(unsigned int iTrafo,
    const MDL::BoneTransform_MDL7* pcBoneTransforms,
    MDL::IntBone_MDL7** apcBonesOut)
{
    ai_assert(NULL != pcBoneTransforms);
    ai_assert(NULL != apcBonesOut);

    // first .. get the transformation matrix
    aiMatrix4x4 mTransform;
    mTransform.a1 = pcBoneTransforms->m[0];
    mTransform.b1 = pcBoneTransforms->m[1];
    mTransform.c1 = pcBoneTransforms->m[2];
    mTransform.d1 = pcBoneTransforms->m[3];

    mTransform.a2 = pcBoneTransforms->m[4];
    mTransform.b2 = pcBoneTransforms->m[5];
    mTransform.c2 = pcBoneTransforms->m[6];
    mTransform.d2 = pcBoneTransforms->m[7];

    mTransform.a3 = pcBoneTransforms->m[8];
    mTransform.b3 = pcBoneTransforms->m[9];
    mTransform.c3 = pcBoneTransforms->m[10];
    mTransform.d3 = pcBoneTransforms->m[11];

    // now decompose the transformation matrix into separate
    // scaling, rotation and translation
    aiVectorKey vScaling,vPosition;
    aiQuatKey qRotation;

    // FIXME: Decompose will assert in debug builds if the matrix is invalid ...
    mTransform.Decompose(vScaling.mValue,qRotation.mValue,vPosition.mValue);

    // now generate keys
    vScaling.mTime = qRotation.mTime = vPosition.mTime = (double)iTrafo;

    // add the keys to the bone
    MDL::IntBone_MDL7* const pcBoneOut = apcBonesOut[pcBoneTransforms->bone_index];
    pcBoneOut->pkeyPositions.push_back  ( vPosition );
    pcBoneOut->pkeyScalings.push_back   ( vScaling  );
    pcBoneOut->pkeyRotations.push_back  ( qRotation );
}

// ------------------------------------------------------------------------------------------------
// Construct output meshes
void MDLImporter::GenerateOutputMeshes_3DGS_MDL7(
    MDL::IntGroupData_MDL7& groupData,
    MDL::IntSplitGroupData_MDL7& splitGroupData)
{
    const MDL::IntSharedData_MDL7& shared = splitGroupData.shared;

    // get a pointer to the header ...
    const MDL::Header_MDL7* const pcHeader = (const MDL::Header_MDL7*)this->mBuffer;
    const unsigned int iNumOutBones = pcHeader->bones_num;

    for (std::vector<aiMaterial*>::size_type i = 0; i < shared.pcMats.size();++i)   {
        if (!splitGroupData.aiSplit[i]->empty())    {

            // allocate the output mesh
            aiMesh* pcMesh = new aiMesh();

            pcMesh->mPrimitiveTypes = aiPrimitiveType_TRIANGLE;
            pcMesh->mMaterialIndex = (unsigned int)i;

            // allocate output storage
            pcMesh->mNumFaces = (unsigned int)splitGroupData.aiSplit[i]->size();
            pcMesh->mFaces = new aiFace[pcMesh->mNumFaces];

            pcMesh->mNumVertices = pcMesh->mNumFaces*3;
            pcMesh->mVertices = new aiVector3D[pcMesh->mNumVertices];
            pcMesh->mNormals = new aiVector3D[pcMesh->mNumVertices];

            if (!groupData.vTextureCoords1.empty()) {
                pcMesh->mNumUVComponents[0] = 2;
                pcMesh->mTextureCoords[0] = new aiVector3D[pcMesh->mNumVertices];
                if (!groupData.vTextureCoords2.empty()) {
                    pcMesh->mNumUVComponents[1] = 2;
                    pcMesh->mTextureCoords[1] = new aiVector3D[pcMesh->mNumVertices];
                }
            }

            // iterate through all faces and build an unique set of vertices
            unsigned int iCurrent = 0;
            for (unsigned int iFace = 0; iFace < pcMesh->mNumFaces;++iFace) {
                pcMesh->mFaces[iFace].mNumIndices = 3;
                pcMesh->mFaces[iFace].mIndices = new unsigned int[3];

                unsigned int iSrcFace = splitGroupData.aiSplit[i]->operator[](iFace);
                const MDL::IntFace_MDL7& oldFace = groupData.pcFaces[iSrcFace];

                // iterate through all face indices
                for (unsigned int c = 0; c < 3;++c) {
                    const uint32_t iIndex = oldFace.mIndices[c];
                    pcMesh->mVertices[iCurrent] = groupData.vPositions[iIndex];
                    pcMesh->mNormals[iCurrent] = groupData.vNormals[iIndex];

                    if (!groupData.vTextureCoords1.empty()) {

                        pcMesh->mTextureCoords[0][iCurrent] = groupData.vTextureCoords1[iIndex];
                        if (!groupData.vTextureCoords2.empty()) {
                            pcMesh->mTextureCoords[1][iCurrent] = groupData.vTextureCoords2[iIndex];
                        }
                    }
                    pcMesh->mFaces[iFace].mIndices[c] = iCurrent++;
                }
            }

            // if we have bones in the mesh we'll need to generate
            // proper vertex weights for them
            if (!groupData.aiBones.empty()) {
                std::vector<std::vector<unsigned int> > aaiVWeightList;
                aaiVWeightList.resize(iNumOutBones);

                int iCurrent = 0;
                for (unsigned int iFace = 0; iFace < pcMesh->mNumFaces;++iFace) {
                    unsigned int iSrcFace = splitGroupData.aiSplit[i]->operator[](iFace);
                    const MDL::IntFace_MDL7& oldFace = groupData.pcFaces[iSrcFace];

                    // iterate through all face indices
                    for (unsigned int c = 0; c < 3;++c) {
                        unsigned int iBone = groupData.aiBones[ oldFace.mIndices[c] ];
                        if (UINT_MAX != iBone)  {
                            if (iBone >= iNumOutBones)  {
                                ASSIMP_LOG_ERROR("Bone index overflow. "
                                    "The bone index of a vertex exceeds the allowed range. ");
                                iBone = iNumOutBones-1;
                            }
                            aaiVWeightList[ iBone ].push_back ( iCurrent );
                        }
                        ++iCurrent;
                    }
                }
                // now check which bones are required ...
                for (std::vector<std::vector<unsigned int> >::const_iterator k =  aaiVWeightList.begin();k != aaiVWeightList.end();++k) {
                    if (!(*k).empty()) {
                        ++pcMesh->mNumBones;
                    }
                }
                pcMesh->mBones = new aiBone*[pcMesh->mNumBones];
                iCurrent = 0;
                for (std::vector<std::vector<unsigned int> >::const_iterator k = aaiVWeightList.begin();k!= aaiVWeightList.end();++k,++iCurrent)
                {
                    if ((*k).empty())
                        continue;

                    // seems we'll need this node
                    aiBone* pcBone = pcMesh->mBones[ iCurrent ] = new aiBone();
                    pcBone->mName = aiString(shared.apcOutBones[ iCurrent ]->mName);
                    pcBone->mOffsetMatrix = shared.apcOutBones[ iCurrent ]->mOffsetMatrix;

                    // setup vertex weights
                    pcBone->mNumWeights = (unsigned int)(*k).size();
                    pcBone->mWeights = new aiVertexWeight[pcBone->mNumWeights];

                    for (unsigned int weight = 0; weight < pcBone->mNumWeights;++weight)    {
                        pcBone->mWeights[weight].mVertexId = (*k)[weight];
                        pcBone->mWeights[weight].mWeight = 1.0f;
                    }
                }
            }
            // add the mesh to the list of output meshes
            splitGroupData.avOutList.push_back(pcMesh);
        }
    }
}

// ------------------------------------------------------------------------------------------------
// Join to materials
void MDLImporter::JoinSkins_3DGS_MDL7(
    aiMaterial* pcMat1,
    aiMaterial* pcMat2,
    aiMaterial* pcMatOut)
{
    ai_assert(NULL != pcMat1 && NULL != pcMat2 && NULL != pcMatOut);

    // first create a full copy of the first skin property set
    // and assign it to the output material
    aiMaterial::CopyPropertyList(pcMatOut,pcMat1);

    int iVal = 0;
    pcMatOut->AddProperty<int>(&iVal,1,AI_MATKEY_UVWSRC_DIFFUSE(0));

    // then extract the diffuse texture from the second skin,
    // setup 1 as UV source and we have it
    aiString sString;
    if(AI_SUCCESS == aiGetMaterialString ( pcMat2, AI_MATKEY_TEXTURE_DIFFUSE(0),&sString )) {
        iVal = 1;
        pcMatOut->AddProperty<int>(&iVal,1,AI_MATKEY_UVWSRC_DIFFUSE(1));
        pcMatOut->AddProperty(&sString,AI_MATKEY_TEXTURE_DIFFUSE(1));
    }
}

// ------------------------------------------------------------------------------------------------
// Read a half-life 2 MDL
void MDLImporter::InternReadFile_HL2( )
{
    //const MDL::Header_HL2* pcHeader = (const MDL::Header_HL2*)this->mBuffer;
    throw DeadlyImportError("HL2 MDLs are not implemented");
}

#endif // !! ASSIMP_BUILD_NO_MDL_IMPORTER<|MERGE_RESOLUTION|>--- conflicted
+++ resolved
@@ -413,14 +413,9 @@
 
 #if 1
         // FIXME: the cast is wrong and cause a warning on clang 5.0
-<<<<<<< HEAD
-        // disable thi code for now, fix it later
-        ai_assert(false && "Bad pointer cast");
-=======
         // disable this code for now, fix it later
         ai_assert(false && "Bad pointer cast");
         pcFirstFrame = nullptr; // Workaround: msvc++ C4703 error
->>>>>>> 4be93cbd
 #else
         BE_NCONST MDL::GroupFrame* pcFrames2 = (BE_NCONST MDL::GroupFrame*)pcFrames;
         pcFirstFrame = (BE_NCONST MDL::SimpleFrame*)(&pcFrames2->time + pcFrames->type);
